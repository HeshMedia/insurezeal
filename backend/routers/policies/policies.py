from typing import Dict, Any, List, Optional
from fastapi import Depends, HTTPException, APIRouter, status, Query, UploadFile, File, Form
from fastapi.responses import StreamingResponse
from fastapi.concurrency import run_in_threadpool
from pydantic import Field
from fastapi.security import HTTPBearer, HTTPAuthorizationCredentials
import logging
import uuid
import traceback
from sqlalchemy.ext.asyncio import AsyncSession
from sqlalchemy import select, desc
from datetime import date, datetime
import io

from config import get_db
from routers.auth.auth import get_current_user
from routers.policies.helpers import PolicyHelpers
from routers.policies.schemas import (
    PolicyResponse, PolicyCreateRequest, PolicyUpdate, PolicySummary, PolicyListResponse,
    PolicyUploadResponse, AIExtractionResponse, ChildIdOption, AgentOption,
    PolicyNumberCheckResponse, PolicySummaryResponse, PolicyCreateResponse, PolicyDatabaseResponse
)
from dependencies.rbac import require_permission
from utils.google_sheets import google_sheets_sync
from utils.s3_utils import build_key, build_cloudfront_url, generate_presigned_put_url
from utils.quarterly_sheets_manager import quarterly_manager


router = APIRouter(prefix="/policies", tags=["Policies"])
security = HTTPBearer()
policy_helpers = PolicyHelpers()
logger = logging.getLogger(__name__)

require_policy_read = require_permission("policies", "read")
require_policy_write = require_permission("policies", "write")
require_policy_manage = require_permission("policies", "manage")


<<<<<<< HEAD
=======

>>>>>>> 0ba7b4c3
@router.post("/extract-pdf-data", response_model=AIExtractionResponse)
async def extract_pdf_data_endpoint(
    file: UploadFile = File(..., description="Policy PDF file for extraction"),
    current_user = Depends(get_current_user),
    db: AsyncSession = Depends(get_db),
    _rbac_check = Depends(require_policy_write)
):
    """
    Extract policy data from PDF using AI
    
    **Requires policy write permission**
    
    - **file**: Policy PDF file to extract data from
    Returns extracted policy data for review
    """
    try:
        if not file.filename or not file.filename.lower().endswith('.pdf'):
            raise HTTPException(
                status_code=status.HTTP_400_BAD_REQUEST,
                detail="Please upload a valid PDF file"
            )
        
        pdf_bytes = await file.read()
        
        if len(pdf_bytes) == 0:
            raise HTTPException(
                status_code=status.HTTP_400_BAD_REQUEST,
                detail="Uploaded file is empty"
            )

        from utils.ai_utils import extract_policy_data_from_pdf_bytes
        extracted_data_dict = await extract_policy_data_from_pdf_bytes(pdf_bytes)
        
        if not extracted_data_dict:
            raise HTTPException(
                status_code=status.HTTP_500_INTERNAL_SERVER_ERROR,
                detail="Failed to extract data from PDF. Please ensure the PDF contains readable policy information."
            )

        confidence_score = extracted_data_dict.pop("confidence_score", 0.5)
        
        return AIExtractionResponse(
            extracted_data=extracted_data_dict,
            confidence_score=confidence_score,
            success=True,
            message="Policy data extracted successfully from PDF"
        )
        
    except HTTPException:
        raise
    except Exception as e:
        logger.error(f"Error extracting PDF data: {str(e)}")
        raise HTTPException(
            status_code=status.HTTP_500_INTERNAL_SERVER_ERROR,
            detail="Failed to extract data from PDF"
        )

@router.post("/upload", response_model=PolicyUploadResponse)
async def upload_policy_document(
    file: UploadFile | None = File(None, description="Policy PDF file (if presign=false)"),
    policy_id: str = Form(..., description="Policy ID to associate with the uploaded PDF"),
    document_type: str = Form("policy_pdf", description="Type of document: 'policy_pdf' or 'additional'"),
    presign: bool = Form(False),
    filename: str | None = Form(None),
    content_type: str | None = Form(None),
    current_user = Depends(get_current_user),
    db: AsyncSession = Depends(get_db),
    _rbac_check = Depends(require_policy_write)
):
    """
    Upload policy PDF file or additional documents and associate with a specific policy
    
    **Requires policy write permission**
    
    - **file**: PDF file to upload
    - **policy_id**: Policy ID to associate the file with
    - **document_type**: Type of document ('policy_pdf' for main policy PDF, 'additional' for additional documents)
    Returns file upload information
    """
    try:
        # Validate document type
        if document_type not in ["policy_pdf", "additional"]:
            raise HTTPException(
                status_code=status.HTTP_400_BAD_REQUEST,
                detail="document_type must be either 'policy_pdf' or 'additional'"
            )
            
        if presign or not file:
            user_id = current_user["user_id"]
            user_role = current_user.get("role", "agent")
            filter_user_id = user_id if user_role not in ["admin", "superadmin"] else None
            existing_policy = await PolicyHelpers.get_policy_by_id(db, policy_id, filter_user_id)
            if not existing_policy:
                raise HTTPException(status_code=status.HTTP_404_NOT_FOUND, detail="Policy not found or you don't have access to it")

            if not filename:
                raise HTTPException(status_code=status.HTTP_400_BAD_REQUEST, detail="filename is required for presign")
            if not filename.lower().endswith('.pdf'):
                raise HTTPException(status_code=status.HTTP_400_BAD_REQUEST, detail="Only PDF files are allowed")

            key = build_key(prefix=f"policies/{user_id}", filename=filename)
            upload_url = generate_presigned_put_url(key=key, content_type=content_type or "application/pdf")
            file_path = build_cloudfront_url(key)

            # Update appropriate field based on document type
            update_data = {}
            if document_type == "policy_pdf":
                update_data["policy_pdf_url"] = file_path
            else:  # additional documents
                # For additional documents, we could store multiple URLs (comma-separated or JSON)
                # For now, let's store as a single URL (can be enhanced later for multiple files)
                update_data["additional_documents"] = file_path

            await PolicyHelpers.update_policy(
                db,
                policy_id,
                update_data,
                filter_user_id,
            )

            return PolicyUploadResponse(
                policy_id=policy_id,
                extracted_data={},
                confidence_score=None,
                pdf_file_path=file_path,
                pdf_file_name=filename,
                message="Presigned URL generated; upload directly to S3",
                upload_url=upload_url,
            )

        if not file.filename.lower().endswith('.pdf'):
            raise HTTPException(status_code=status.HTTP_400_BAD_REQUEST, detail="Only PDF files are allowed")
        
        user_id = current_user["user_id"]
        user_role = current_user.get("role", "agent")
        
        filter_user_id = user_id if user_role not in ["admin", "superadmin"] else None
        existing_policy = await PolicyHelpers.get_policy_by_id(db, policy_id, filter_user_id)
        
        if not existing_policy:
            raise HTTPException(
                status_code=status.HTTP_404_NOT_FOUND,
                detail="Policy not found or you don't have access to it"
            )
        
        file_content = await file.read()

        file_path, original_filename = await PolicyHelpers.save_uploaded_file_from_bytes(
            file_content, file.filename, user_id
        )
        
        # Update the policy record with the new file information based on document type
        update_data = {}
        if document_type == "policy_pdf":
            update_data["policy_pdf_url"] = file_path
        else:  # additional documents
            # For additional documents, we could store multiple URLs (comma-separated or JSON)
            # For now, let's store as a single URL (can be enhanced later for multiple files)
            update_data["additional_documents"] = file_path
            
        await PolicyHelpers.update_policy(
            db, 
            policy_id, 
            update_data, 
            filter_user_id
        )
        
        return PolicyUploadResponse(
            policy_id=policy_id,
            extracted_data={},
            confidence_score=None,
            pdf_file_path=file_path,
            pdf_file_name=original_filename,
            message=f"Document uploaded successfully and associated with policy {policy_id}. Use /extract-pdf-data to extract data if needed."
        )
        
    except HTTPException:
        raise
    except Exception as e:
        logger.error(f"Error uploading policy PDF: {str(e)}")
        raise HTTPException(
            status_code=status.HTTP_500_INTERNAL_SERVER_ERROR,            
            detail="Failed to upload policy PDF"        )


@router.post("/submit", response_model=PolicyCreateResponse)
async def submit_policy(
    policy_data: PolicyCreateRequest,
    current_user = Depends(get_current_user),
    db: AsyncSession = Depends(get_db),
    _rbac_check = Depends(require_policy_write)
):
    """
    Submit final policy data after user review
    
    **Requires policy write permission**
    
    - **policy_data**: Complete policy information from frontend
    
    Saves essential fields to database and full data to Google Sheets
    """
    try:
        user_id = current_user["user_id"]
        user_role = current_user.get("role", "agent")
    
        # Extract essential fields for database storage (only fields that exist in Policy model)
        essential_fields = {
            "policy_number": policy_data.policy_number,
            "child_id": policy_data.child_id,
            "agent_code": policy_data.agent_code,
            "additional_documents": getattr(policy_data, 'additional_documents', None),
            "policy_pdf_url": getattr(policy_data, 'pdf_file_path', None),  # Map from pdf_file_path
            "booking_date": getattr(policy_data, 'booking_date', None),
            "policy_start_date": policy_data.start_date,
            "policy_end_date": policy_data.end_date
        }
        
        # Save to database with only essential fields
        policy = await PolicyHelpers.create_simplified_policy(
            db=db,
            essential_data=essential_fields
        )
        
        logger.info(f"Created policy {policy.id} with essential fields in database")
        
        # Save full data to Google Sheets using our helper function
        try:
            from utils.quarterly_sheets_manager import quarterly_manager
            from routers.policies.helpers import prepare_complete_policy_sheets_data, validate_and_resolve_codes_with_names
            
            # Resolve broker and insurer names from codes
            broker_id, insurer_id, broker_name, insurer_name = await validate_and_resolve_codes_with_names(
                db=db,
                broker_code=policy_data.broker_code,
                insurer_code=policy_data.insurer_code
            )
            
            logger.info(f"Resolved broker: {broker_name} (ID: {broker_id}), insurer: {insurer_name} (ID: {insurer_id})")
            
            # Prepare complete data for Google Sheets using our helper function
            complete_sheets_data = prepare_complete_policy_sheets_data(
                policy_data=policy_data,
                policy_db_record=policy,
                broker_name=broker_name or "",
                insurer_name=insurer_name or ""
            )
            
            logger.info(f"Prepared {len(complete_sheets_data)} fields for quarterly Google Sheets")
            
            # Route to current quarterly sheet
            quarterly_result = await run_in_threadpool(
                quarterly_manager.route_new_record_to_current_quarter, 
                complete_sheets_data
            )
            
            if quarterly_result and quarterly_result.get('success'):
                logger.info(f"Policy {policy.id} successfully routed to quarterly sheet: {quarterly_result.get('sheet_name')}")
            else:
                logger.error(f"Failed to route policy {policy.id} to quarterly sheet: {quarterly_result.get('error') if quarterly_result else 'No result'}")
                
        except Exception as sync_error:
            logger.error(f"Failed to route policy {policy.id} to quarterly sheet: {str(sync_error)}")
            # Don't fail the main operation if Google Sheets sync fails
        
        return PolicyCreateResponse(
            id=policy.id,
            policy_number=policy.policy_number,
            message="Policy created successfully"
        )
        
    except HTTPException:
        raise
    except Exception as e:
        logger.error(f"Error submitting policy: {str(e)}")
        raise HTTPException(
            status_code=status.HTTP_500_INTERNAL_SERVER_ERROR,
            detail="Failed to submit policy"
        )

@router.get("/", response_model=List[PolicySummaryResponse])
async def list_policies(
    skip: int = Query(0, ge=0, description="Number of records to skip"),
    limit: int = Query(100, ge=1, le=1000, description="Maximum number of records to return"),
    current_user = Depends(get_current_user),
    db: AsyncSession = Depends(get_db),
    _rbac_check = Depends(require_policy_read)
):
    """
    Get list of policies (simplified summary from database)
    
    **Requires policy read permission**
    
    Returns simplified policy summaries stored in database with only essential fields
    """
    try:
        from sqlalchemy import select
        from models import Policy
        from routers.policies.helpers import database_policy_response
        
        # Get simplified policies from database
        result = await db.execute(
            select(Policy)
            .offset(skip)
            .limit(limit)
            .order_by(Policy.created_at.desc())
        )
        policies = result.scalars().all()
        
        # Use helper function to return only database fields
        policy_responses = []
        for policy in policies:
            policy_data = database_policy_response(policy)
            policy_responses.append(PolicySummaryResponse(**policy_data))
        
        logger.info(f"Returned {len(policy_responses)} policies with essential database fields only")
        return policy_responses
        
    except HTTPException:
        raise
    except Exception as e:
        logger.error(f"Error listing policies: {str(e)}")
        raise HTTPException(
            status_code=status.HTTP_500_INTERNAL_SERVER_ERROR,
            detail="Failed to fetch policies"
        )



# =============================================================================
# NEW POLICY ROUTES USING POLICY NUMBER + QUARTER/YEAR PATTERN (LIKE CUTPAY)
# =============================================================================

@router.get("/policy-details", response_model=Dict[str, Any])
async def get_policy_transaction_by_policy_number(
    policy_number: str = Query(..., description="Policy number to search for"),
    quarter: int = Query(..., ge=1, le=4, description="Quarter number (1-4) where the policy is located"),
    year: int = Query(..., ge=2020, le=2030, description="Year where the policy is located"),
    current_user = Depends(get_current_user),
    db: AsyncSession = Depends(get_db),
    _rbac_check = Depends(require_policy_read)
):
    """
    Get complete Policy details by policy number from both database and specific quarterly Google Sheet
    
    This endpoint:
    1. Combines quarter and year into sheet name format (Q3-2025)
    2. Searches for the specific quarterly Google Sheet
    3. Fetches data from both the specific sheet AND database for the same policy number
    4. Returns combined results from both sources
    
    Parameters:
    - policy_number: The policy number to search for  
    - quarter: Quarter number (1-4)
    - year: Year
    
    Returns combined data from both database and the specific quarterly sheet
    """
    try:
        # Step 1: Create quarter sheet name from quarter and year
        quarter_sheet_name = f"Q{quarter}-{year}"
        logger.info(f"Searching for policy '{policy_number}' in quarter sheet '{quarter_sheet_name}' and database")
        
        # Step 2: Get record from database
        database_record = None
        broker_name = ""
        insurer_name = ""
        
        try:
            from sqlalchemy import select, desc
            from models import Policy
            from routers.policies.helpers import database_policy_response
            
            result = await db.execute(
                select(Policy)
                .where(Policy.policy_number == policy_number)
                .order_by(desc(Policy.created_at))  # Get the most recent one if multiple exist
            )
            policy = result.first()  # Use first() instead of scalar_one_or_none()
            
            if policy:
                policy = policy[0]  # Extract the Policy object from the Row
                await db.refresh(policy)
                database_record = database_policy_response(policy)
                        
                logger.info(f"Found policy '{policy_number}' in database with ID: {policy.id}")
            else:
                logger.info(f"Policy '{policy_number}' not found in database")
                
        except Exception as db_error:
            logger.error(f"Database search error: {str(db_error)}")
            database_record = {"error": f"Database search failed: {str(db_error)}"}
        
        # Step 3: Search for the specific quarterly Google Sheet and get data
        sheets_data = {}
        sheet_found = False
        
        try:
            from utils.quarterly_sheets_manager import quarterly_manager
            
            # Get the specific quarter sheet by name
            target_sheet = quarterly_manager.get_quarterly_sheet(quarter, year)
            
            if not target_sheet:
                logger.warning(f"Quarter sheet '{quarter_sheet_name}' not found in Google Sheets")
                sheets_data = {"error": f"Quarter sheet '{quarter_sheet_name}' not found"}
            else:
                logger.info(f"Found quarter sheet '{quarter_sheet_name}' in Google Sheets")
                sheet_found = True
                
                # Get all data from the specific sheet
                all_values = target_sheet.get_all_values()
                if not all_values:
                    sheets_data = {"error": "No data found in quarter sheet"}
                else:
                    headers = all_values[0] if all_values else []
                    
                    # Find policy number column
                    policy_col_index = -1
                    for i, header in enumerate(headers):
                        if header.lower().strip() in ['policy number', 'policy_number']:
                            policy_col_index = i
                            logger.info(f"Found policy number column at index {i}: '{header}'")
                            break
                    
                    if policy_col_index == -1:
                        sheets_data = {"error": "Policy number column not found in quarter sheet"}
                        logger.warning("Policy number column not found in sheet headers")
                    else:
                        # Find the row with matching policy number
                        found_policy_data = None
                        
                        for row_data in all_values[1:]:
                            if policy_col_index < len(row_data):
                                cell_value = row_data[policy_col_index].strip()
                                if cell_value == policy_number.strip():
                                    # Create a dictionary from headers and row data
                                    found_policy_data = {}
                                    for j, header in enumerate(headers):
                                        if j < len(row_data):
                                            found_policy_data[header] = row_data[j]
                                    break
                        
                        if found_policy_data:
                            sheets_data = found_policy_data
                            logger.info(f"Found policy '{policy_number}' in quarter sheet with {len(found_policy_data)} fields")
                        else:
                            sheets_data = {"error": f"Policy '{policy_number}' not found in quarter sheet"}
                            logger.info(f"Policy '{policy_number}' not found in {len(all_values)-1} data rows")
                            
        except Exception as sheets_error:
            logger.error(f"Failed to fetch from Google Sheets: {str(sheets_error)}")
            logger.error(f"Sheets error details: {traceback.format_exc()}")
            sheets_data = {"error": f"Failed to fetch from Google Sheets: {str(sheets_error)}"}
        
        # Step 4: Combine results from both sources
        response_data = {
            "policy_number": policy_number,
            "quarter": quarter,
            "year": year,
            "quarter_sheet_name": quarter_sheet_name,
            "database_record": database_record,
            "google_sheets_data": sheets_data,
            "broker_name": broker_name,
            "insurer_name": insurer_name,
            "found_in_database": database_record is not None and "error" not in str(database_record),
            "found_in_sheets": sheet_found and "error" not in sheets_data,
            "quarter_sheet_exists": sheet_found,
            "metadata": {
                "fetched_at": datetime.now().isoformat(),
                "search_quarter": quarter_sheet_name,
                "database_search_completed": True,
                "sheets_search_completed": True
            }
        }
        
        logger.info(f"Search completed - DB: {response_data['found_in_database']}, Sheets: {response_data['found_in_sheets']}")
        return response_data
        
    except Exception as e:
        logger.error(f"Error in policy search: {str(e)}")
        import traceback
        logger.error(traceback.format_exc())
        raise HTTPException(
            status_code=status.HTTP_500_INTERNAL_SERVER_ERROR,
            detail=f"Failed to fetch policy: {str(e)}"
        )

@router.put("/policy-update", response_model=PolicyDatabaseResponse)
async def update_policy_transaction_by_policy_number(
    policy_number: str = Query(..., description="Policy number to update"),
    quarter: int = Query(..., ge=1, le=4, description="Quarter number (1-4) where the policy is located"),
    year: int = Query(..., ge=2020, le=2030, description="Year where the policy is located"),
    policy_data: PolicyUpdate = ...,
    db: AsyncSession = Depends(get_db),
    current_user: dict = Depends(get_current_user),
    _rbac_check = Depends(require_policy_write)
):
    """
    Update Policy by policy number with selective DB storage and complete quarterly Google Sheets sync.
    
    This endpoint:
    1. Combines quarter and year into sheet name format (Q3-2025)
    2. Finds the policy in database by policy number
    3. Updates selective fields in database (essential fields only)
    4. Updates all fields in the specific quarterly Google Sheet
    
    Parameters:
    - policy_number: The policy number to update
    - quarter: Quarter number (1-4) where the policy is located
    - year: Year where the policy is located
    - policy_data: Update data for the policy
    
    Database updates only essential fields, Google Sheets updates all fields.
    """
    policy = None
    quarter_sheet_name = f"Q{quarter}-{year}"
    
    try:
        logger.info(f"Step 1: Beginning database update for policy '{policy_number}' in quarter '{quarter_sheet_name}' (selective fields only).")
        async with db.begin():
            # Get the existing record by policy number
            from sqlalchemy import select, desc
            from models import Policy
            
            result = await db.execute(
                select(Policy)
                .where(Policy.policy_number == policy_number)
                .order_by(desc(Policy.created_at))  # Get the most recent one if multiple exist
            )
            policy = result.first()
            
            if policy:
                policy = policy[0]  # Extract the Policy object from the Row
            else:
                raise HTTPException(
                    status_code=404, 
                    detail=f"Policy with policy number '{policy_number}' not found in database"
                )

            # Prepare selective data for database update (only essential fields)
            db_update_fields = {}
            
            # Essential document fields
            if policy_data.policy_pdf_url is not None:
                db_update_fields['policy_pdf_url'] = policy_data.policy_pdf_url
            if policy_data.additional_documents is not None:
                db_update_fields['additional_documents'] = policy_data.additional_documents
            
            # Essential policy fields
            updated_policy_number = None
            if policy_data.policy_number is not None:
                db_update_fields['policy_number'] = policy_data.policy_number
                updated_policy_number = policy_data.policy_number
            
            # Essential dates
            if policy_data.start_date is not None:
                db_update_fields['policy_start_date'] = policy_data.start_date
            if policy_data.end_date is not None:
                db_update_fields['policy_end_date'] = policy_data.end_date
            
            # Essential identifiers
            if policy_data.agent_code is not None:
                db_update_fields['agent_code'] = policy_data.agent_code
            if policy_data.child_id is not None:
                db_update_fields['child_id'] = policy_data.child_id
            
            logger.info(f"Updating {len(db_update_fields)} essential fields in database: {list(db_update_fields.keys())}")
            
            # Check for policy number uniqueness if policy number is being updated
            if updated_policy_number and updated_policy_number != policy.policy_number:
                existing_policy = await db.execute(
                    select(Policy).where(
                        (Policy.policy_number == updated_policy_number) &
                        (Policy.id != policy.id)  # Exclude current record
                    )
                )
                if existing_policy.scalar_one_or_none():
                    raise HTTPException(
                        status_code=400, 
                        detail=f"Policy number '{updated_policy_number}' already exists in the database. Please use a unique policy number."
                    )
                logger.info(f"Policy number change to '{updated_policy_number}' is valid - proceeding with update")
            
            # Apply updates to database
            for field, value in db_update_fields.items():
                if hasattr(policy, field):
                    old_value = getattr(policy, field)
                    setattr(policy, field, value)
                    logger.info(f"DB Update {field}: {old_value} -> {value}")
                else:
                    logger.warning(f"Field '{field}' not found on Policy model - skipping")
                        
        # Refresh to get committed data
        await db.refresh(policy)
        logger.info(f"Step 1 SUCCESS: Successfully updated policy '{policy_number}' (Policy ID {policy.id}) with selective fields.")

    except Exception as e:
        logger.critical(f"Step 1 FAILED: Database update failed for policy '{policy_number}'. Error: {str(e)}")
        raise HTTPException(status_code=500, detail=f"Failed to update Policy in the database: {str(e)}")

    # Google Sheets sync with complete data to specific quarterly sheet
    sync_results = None
    try:
        logger.info(f"Step 2: Starting quarterly Google Sheets sync for policy '{policy_number}' in '{quarter_sheet_name}' with ALL fields.")
        from utils.quarterly_sheets_manager import quarterly_manager
        from routers.policies.helpers import prepare_complete_policy_sheets_data_for_update, validate_and_resolve_codes_with_names
        
        # Resolve broker and insurer names from codes if provided in update data
        broker_id, insurer_id, broker_name, insurer_name = await validate_and_resolve_codes_with_names(
            db=db,
            broker_code=getattr(policy_data, 'broker_code', None),
            insurer_code=getattr(policy_data, 'insurer_code', None)
        )
        
        logger.info(f"Final names for quarterly Google Sheets - Broker: '{broker_name or ''}', Insurer: '{insurer_name or ''}'")
        
        # Prepare complete data for Google Sheets (all fields from request)
        complete_sheets_data = prepare_complete_policy_sheets_data_for_update(
            policy_data, policy, broker_name or "", insurer_name or ""
        )
        
        logger.info(f"Syncing {len(complete_sheets_data)} fields to quarterly sheet '{quarter_sheet_name}': {list(complete_sheets_data.keys())}")

        # Use the update method that targets specific quarterly sheet by policy number
        target_policy_number = updated_policy_number if updated_policy_number else policy_number
        logger.info(f"🔍 QUARTERLY SHEETS UPDATE DEBUG for policy '{target_policy_number}' in '{quarter_sheet_name}':")
        logger.info(f"   - Original policy number: '{policy_number}'")
        logger.info(f"   - Updated policy number: '{updated_policy_number}'")
        logger.info(f"   - Target policy number: '{target_policy_number}'")
        logger.info(f"   - Quarter: {quarter}, Year: {year}")
        
        # Update the specific quarterly sheet with quarter and year parameters
        quarterly_result = await run_in_threadpool(
            quarterly_manager.update_existing_record_by_policy_number, 
            complete_sheets_data, 
            target_policy_number,
            quarter,  # Specify quarter
            year      # Specify year
        )
        
        sync_results = {"policy": quarterly_result}
        logger.info(f"Step 2 SUCCESS: Quarterly Google Sheets sync finished for policy '{target_policy_number}' in '{quarter_sheet_name}': {quarterly_result.get('operation', 'UPDATE')}")
        
    except Exception as e:
        logger.critical(f"Step 2 FAILED: Quarterly Google Sheets sync failed for policy '{policy_number}', but database changes are saved. Error: {str(e)}")
        from routers.policies.helpers import database_policy_response
        return database_policy_response(policy)

    if not sync_results:
        logger.warning("Step 3 SKIPPED: No sync results to update flags.")
        from routers.policies.helpers import database_policy_response
        return database_policy_response(policy)

    # Policy updates don't have sync flags like CutPay, so we just return the updated policy
    try:
        logger.info(f"Step 3 SUCCESS: Successfully updated policy '{policy_number}' (Policy ID {policy.id}).")
        logger.info(f"--- Update for policy '{policy_number}' in '{quarter_sheet_name}' finished successfully. ---")
        from routers.policies.helpers import database_policy_response
        return database_policy_response(policy)
            
    except Exception as e:
        logger.critical(f"Step 3 FAILED: Finalizing update failed for policy '{policy_number}' (Policy ID {policy.id}). Error: {str(e)}")
        from routers.policies.helpers import database_policy_response
        return database_policy_response(policy)

@router.delete("/policy-delete")
async def delete_policy_transaction_by_policy_number(
    policy_number: str = Query(..., description="Policy number to delete"),
    quarter: int = Query(..., ge=1, le=4, description="Quarter number (1-4) where the policy is located"),
    year: int = Query(..., ge=2020, le=2030, description="Year where the policy is located"),
    current_user = Depends(get_current_user),
    db: AsyncSession = Depends(get_db),
    _rbac_check = Depends(require_policy_manage)
):
    """
    Delete Policy by policy number from both database and specific quarterly Google Sheet
    
    This endpoint:
    1. Combines quarter and year into sheet name format (Q3-2025)
    2. Finds the policy in database by policy number
    3. Deletes the record from database
    4. Deletes the record from the specific quarterly Google Sheet
    
    Parameters:
    - policy_number: The policy number to delete
    - quarter: Quarter number (1-4) where the policy is located
    - year: Year where the policy is located
    
    Returns deletion status for both database and Google Sheets
    """
    quarter_sheet_name = f"Q{quarter}-{year}"
    policy = None
    
    try:
        logger.info(f"Step 1: Finding and deleting policy '{policy_number}' from database")
        
        # Get the existing record by policy number
        from sqlalchemy import select, desc
        from models import Policy
        
        result = await db.execute(
            select(Policy)
            .where(Policy.policy_number == policy_number)
            .order_by(desc(Policy.created_at))  # Get the most recent one if multiple exist
        )
        policy = result.first()
        
        if policy:
            policy = policy[0]  # Extract the Policy object from the Row
        else:
            raise HTTPException(
                status_code=404, 
                detail=f"Policy with policy number '{policy_number}' not found in database"
            )
        
        # Store policy_id for logging before deletion
        policy_id = policy.id
        logger.info(f"Found policy '{policy_number}' in database with ID: {policy_id}")
        
        # Delete from database
        await db.delete(policy)
        await db.commit()
        
        logger.info(f"Step 1 SUCCESS: Deleted policy '{policy_number}' (Policy ID {policy_id}) from database")
        
    except HTTPException:
        raise
    except Exception as e:
        logger.error(f"Step 1 FAILED: Database deletion failed for policy '{policy_number}': {str(e)}")
        raise HTTPException(
            status_code=500, 
            detail=f"Failed to delete Policy from database: {str(e)}"
        )

    # Delete from specific quarterly Google Sheet
    sheets_deletion_success = False
    sheets_deletion_message = ""
    
    try:
        logger.info(f"Step 2: Deleting policy '{policy_number}' from quarterly sheet '{quarter_sheet_name}'")
        from utils.quarterly_sheets_manager import quarterly_manager
        
        # Get the specific quarter sheet
        target_sheet = quarterly_manager.get_quarterly_sheet(quarter, year)
        
        if not target_sheet:
            logger.warning(f"Quarter sheet '{quarter_sheet_name}' not found in Google Sheets")
            sheets_deletion_message = f"Quarter sheet '{quarter_sheet_name}' not found - no Google Sheets deletion performed"
        else:
            logger.info(f"Found quarter sheet '{quarter_sheet_name}', searching for policy to delete...")
            
            # Get all data from the sheet to find the policy row
            all_values = target_sheet.get_all_values()
            if not all_values:
                sheets_deletion_message = f"No data found in quarter sheet '{quarter_sheet_name}'"
            else:
                headers = all_values[0] if all_values else []
                
                # Find policy number column
                policy_col_index = -1
                for i, header in enumerate(headers):
                    if header.lower().strip() in ['policy number', 'policy_number']:
                        policy_col_index = i
                        logger.info(f"Found policy number column at index {i}: '{header}'")
                        break
                
                if policy_col_index == -1:
                    sheets_deletion_message = f"Policy number column not found in quarter sheet '{quarter_sheet_name}'"
                    logger.warning("Policy number column not found in sheet headers")
                else:
                    # Find the row with matching policy number
                    found_row_index = -1
                    
                    for row_index, row_data in enumerate(all_values[1:], start=2):
                        if policy_col_index < len(row_data):
                            cell_value = row_data[policy_col_index].strip()
                            if cell_value == policy_number.strip():
                                found_row_index = row_index
                                logger.info(f"Found policy '{policy_number}' at row {row_index}")
                                break
                    
                    if found_row_index == -1:
                        sheets_deletion_message = f"Policy '{policy_number}' not found in quarter sheet '{quarter_sheet_name}'"
                        logger.info(f"Policy '{policy_number}' not found in {len(all_values)-1} data rows")
                    else:
                        # Delete the row from Google Sheets
                        target_sheet.delete_rows(found_row_index)
                        sheets_deletion_success = True
                        sheets_deletion_message = f"Successfully deleted policy '{policy_number}' from quarter sheet '{quarter_sheet_name}' at row {found_row_index}"
                        logger.info(f"Step 2 SUCCESS: Deleted policy '{policy_number}' from quarter sheet row {found_row_index}")
                        
    except Exception as sheets_error:
        logger.error(f"Step 2 FAILED: Quarterly Google Sheets deletion failed for policy '{policy_number}': {str(sheets_error)}")
        import traceback
        logger.error(f"Sheets deletion error details: {traceback.format_exc()}")
        sheets_deletion_message = f"Failed to delete from quarterly sheets: {str(sheets_error)}"

    # Return deletion status
    response_data = {
        "message": f"Policy '{policy_number}' deletion completed",
        "policy_number": policy_number,
        "quarter": quarter,
        "year": year,
        "quarter_sheet_name": quarter_sheet_name,
        "database_deletion": {
            "success": True,
            "policy_id": str(policy_id) if policy else None,
            "message": f"Successfully deleted from database"
        },
        "sheets_deletion": {
            "success": sheets_deletion_success,
            "message": sheets_deletion_message
        },
        "overall_success": sheets_deletion_success,  # Both database and sheets must succeed
        "metadata": {
            "deleted_at": datetime.now().isoformat(),
            "deleted_by": current_user.get('user_id', 'unknown'),
            "target_quarter": quarter_sheet_name
        }
    }
    
    if sheets_deletion_success:
        logger.info(f"--- Deletion for policy '{policy_number}' in '{quarter_sheet_name}' completed successfully ---")
    else:
        logger.warning(f"--- Deletion for policy '{policy_number}' completed with sheets deletion issues ---")
    
    return response_data


@router.get("/helpers/check-policy-number", response_model=PolicyNumberCheckResponse)
async def check_policy_number_duplicate(
    policy_number: str = Query(..., description="Policy number to check for duplicates"),
    exclude_policy_id: Optional[str] = Query(None, description="Policy ID to exclude from check (for updates)"),
    current_user = Depends(get_current_user),
    db: AsyncSession = Depends(get_db),
    _rbac_check = Depends(require_policy_read)
):
    """
    Check if a policy number already exists in the database in real-time
    
    **Requires policy read permission**
    
    - **policy_number**: The policy number to check for duplicates
    - **exclude_policy_id**: Optional policy ID to exclude from the check (useful for updates)
    
    This endpoint is designed for real-time validation to prevent duplicate submissions
    before other form details are filled.
    """
    try:
        # Validate policy number format (basic validation)
        if not policy_number or not policy_number.strip():
            raise HTTPException(
                status_code=status.HTTP_400_BAD_REQUEST,
                detail="Policy number cannot be empty"
            )
        
        # Convert exclude_policy_id to UUID if provided
        exclude_uuid = None
        if exclude_policy_id:
            try:
                exclude_uuid = uuid.UUID(exclude_policy_id)
            except ValueError:
                raise HTTPException(
                    status_code=status.HTTP_400_BAD_REQUEST,
                    detail="Invalid exclude_policy_id format"
                )
        
        # Check for duplicate using helper method
        result = await policy_helpers.check_policy_number_duplicate(
            policy_number=policy_number,
            db=db,
            exclude_policy_id=exclude_uuid
        )
        
        return PolicyNumberCheckResponse(**result)
        
    except HTTPException:
        raise
    except Exception as e:
        logger.error(f"Error checking policy number duplicate: {str(e)}")
        raise HTTPException(
            status_code=status.HTTP_500_INTERNAL_SERVER_ERROR,
            detail="Failed to check policy number"
        )

@router.get("/helpers/child-ids", response_model=List[ChildIdOption])
async def get_child_id_options(
    insurer_code: str = Query(..., description="Required insurer code to filter child IDs"),
    broker_code: Optional[str] = Query(None, description="Optional broker code to filter child IDs"),
    agent_id: Optional[str] = Query(None, description="Optional agent ID to filter child IDs (admin only)"),
    current_user = Depends(get_current_user),
    db: AsyncSession = Depends(get_db),
    _rbac_check = Depends(require_policy_read)
):
    """
    Get available child IDs for dropdown with filtering
    
    **Requires policy read permission**
    
    - **insurer_code**: Required insurer code to filter by
    - **broker_code**: Optional broker code to filter by 
    - **agent_id**: Optional agent ID to filter by (admin only)
    - Returns child IDs matching the filter criteria
    """
    try:
        user_role = current_user.get("role", "agent")
        user_id = current_user["user_id"]
        
        # Determine which agent_id to use for filtering
        if user_role not in ["admin", "superadmin"]:
            # For agents: always filter by their own user_id, ignore any provided agent_id
            agent_id = str(user_id)
        elif agent_id and user_role in ["admin", "superadmin"]:
            # For admin/superadmin: use provided agent_id if given
            agent_id = agent_id
        else:
            # For admin/superadmin without agent_id: no agent filtering
            agent_id = None
            
        # Use the new filtered method
        from routers.child.helpers import ChildHelpers
        child_helpers = ChildHelpers()
        
        filtered_requests = await child_helpers.get_filtered_child_ids(
            db=db,
            insurer_code=insurer_code,
            broker_code=broker_code,
            agent_id=agent_id
        )
        
        # Format the response to match ChildIdOption schema
        child_id_options = []
        for req in filtered_requests:
            # Extract the required fields
            child_id = req.child_id if req.child_id else ""
            broker_name = req.broker.name if req.broker else ""
            insurance_company = req.insurer.name if req.insurer else ""
            
            if child_id:  # Only include if child_id exists
                child_id_options.append(ChildIdOption(
                    child_id=child_id,
                    broker_name=broker_name,
                    insurance_company=insurance_company
                ))
        
        return child_id_options
        
    except Exception as e:
        logger.error(f"Error fetching filtered child ID options: {str(e)}")
        raise HTTPException(
            status_code=status.HTTP_500_INTERNAL_SERVER_ERROR,
            detail="Failed to fetch child ID options"
        )

@router.get("/helpers/agents", response_model=List[AgentOption])
async def get_agent_options(
    current_user = Depends(get_current_user),
    db: AsyncSession = Depends(get_db),
    _rbac_check = Depends(require_policy_manage)
):
    """
    Get available agents for dropdown (admin only)
    
    **Requires policy manage permission**
    """
    try:
        agents = await PolicyHelpers.get_available_agents(db)
        
        return [AgentOption(**agent) for agent in agents]
        
    except Exception as e:
        logger.error(f"Error fetching agent options: {str(e)}")
        raise HTTPException(
            status_code=status.HTTP_500_INTERNAL_SERVER_ERROR,
            detail="Failed to fetch agent options"
        )

#TODO: hata do bc wo mis wala export route hi chlga AAAAAAAA
@router.get("/export/csv")
async def export_policies_csv(
    start_date: Optional[date] = Query(None, description="Start date for filtering (YYYY-MM-DD)"),
    end_date: Optional[date] = Query(None, description="End date for filtering (YYYY-MM-DD)"),
    current_user = Depends(get_current_user),
    db: AsyncSession = Depends(get_db),
    _rbac_check = Depends(require_policy_read)
):
    """
    Export policies to CSV
    
    **Requires policy read permission**
    
    - **start_date**: Optional start date for filtering (format: YYYY-MM-DD)
    - **end_date**: Optional end date for filtering (format: YYYY-MM-DD)
    
    Returns a CSV file containing all policies.
    If no date filters are provided, all policies are exported.
    Agents can only export their own policies, admins can export all policies.
    """
    
    try:
        user_id = current_user["user_id"]
        user_role = current_user.get("role", "agent")
        
        # For agents, filter by their user_id; for admins/superadmins, no filter
        filter_user_id = str(user_id) if user_role not in ["admin", "superadmin"] else None
        
        csv_content = await PolicyHelpers.export_policies_to_csv(
            db, filter_user_id, start_date, end_date
        )
        
        # Generate filename
        filename = "policies"
        if start_date and end_date:
            filename += f"_{start_date}_{end_date}"
        elif start_date:
            filename += f"_from_{start_date}"
        elif end_date:
            filename += f"_until_{end_date}"
        filename += ".csv"
        
        return StreamingResponse(
            io.BytesIO(csv_content.encode('utf-8')),
            media_type="text/csv",
            headers={"Content-Disposition": f"attachment; filename={filename}"}
        )
        
    except HTTPException:
        raise
    except Exception as e:
        logger.error(f"Error in export_policies_csv: {str(e)}")
        raise HTTPException(
            status_code=status.HTTP_500_INTERNAL_SERVER_ERROR,
            detail="Failed to export policies to CSV"
        )

#TODO: koi lodh nhi iski b wo agent MIS kaam krega iska hata do
@router.get("/agent/{agent_code}", response_model=PolicyListResponse)
async def get_agent_policies(
    agent_code: str,
    page: int = Query(1, ge=1, description="Page number"),
    page_size: int = Query(20, ge=1, le=100, description="Items per page"),
    search: Optional[str] = Query(None, description="Search by policy number, customer name, or vehicle registration"),
    current_user = Depends(get_current_user),
    db: AsyncSession = Depends(get_db),
    _rbac_check = Depends(require_policy_read)
):
    """
    Get policies for a specific agent (excluding cutpay/incoming grid/calculation fields)
    
    **Requires policy read permission**
    
    - **agent_code**: Agent code to filter policies by
    - **page**: Page number (default: 1)
    - **page_size**: Number of items per page (default: 20, max: 100)
    - **search**: Optional search term for filtering policies
    
    Returns paginated list of policies for the specified agent with only relevant fields.
    """
    try:
        result = await PolicyHelpers.get_agent_policies(
            db=db,
            agent_code=agent_code,
            page=page,
            page_size=page_size,
            search=search
        )
        
        return PolicyListResponse(
            policies=result["policies"],
            total_count=result["total_count"],
            page=page,
            page_size=page_size,
            total_pages=result["total_pages"]
        )
        
    except HTTPException:
        raise
    except Exception as e:
        logger.error(f"Error in get_agent_policies for agent {agent_code}: {str(e)}")
        raise HTTPException(
            status_code=status.HTTP_500_INTERNAL_SERVER_ERROR,
            detail="Failed to fetch agent policies"
        )
<|MERGE_RESOLUTION|>--- conflicted
+++ resolved
@@ -36,10 +36,7 @@
 require_policy_manage = require_permission("policies", "manage")
 
 
-<<<<<<< HEAD
-=======
-
->>>>>>> 0ba7b4c3
+
 @router.post("/extract-pdf-data", response_model=AIExtractionResponse)
 async def extract_pdf_data_endpoint(
     file: UploadFile = File(..., description="Policy PDF file for extraction"),
